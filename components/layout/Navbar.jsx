--- conflicted
+++ resolved
@@ -1,11 +1,7 @@
 'use client';
 
 import Link from 'next/link';
-<<<<<<< HEAD
-=======
 import { usePathname, useRouter } from 'next/navigation';
-import useAuth from '../../hooks/useAuth';
->>>>>>> a4c7150b
 import { useState, useEffect } from 'react';
 import Image from 'next/image';
 import { DropdownMenu, DropdownMenuContent, DropdownMenuItem, DropdownMenuTrigger } from '../ui/dropdown-menu';
@@ -15,92 +11,80 @@
 import UserMenu from './UserMenu';
 import { useSession, signOut } from 'next-auth/react';
 import { usePathnameContext } from '@/app/providers';
+import useAuth from '../../hooks/useAuth';
 
 export default function Navbar() {
-<<<<<<< HEAD
-  const pathname = usePathnameContext();
+  const pathname = usePathnameContext() || usePathname();
+  const router = useRouter();
   const { data: session, status } = useSession();
-=======
-  const pathname = usePathname();
-  const router = useRouter();
-  const { user, isAuthenticated, logout } = useAuth();
+  const { user, isAuthenticated: authHookAuthenticated, logout } = useAuth();
+  
+  // Admin-related state
   const [isAdmin, setIsAdmin] = useState(false);
   const [adminUser, setAdminUser] = useState(null);
   const [isLoggingOut, setIsLoggingOut] = useState(false);
   const [selectedLanguage, setSelectedLanguage] = useState('english');
   const [darkMode, setDarkMode] = useState(true);
->>>>>>> a4c7150b
   const [isRegister, setIsRegister] = useState(false);
-  const [darkMode, setDarkMode] = useState(true);
+  
   const t = useTranslations('Navbar');
-<<<<<<< HEAD
-  
-  // Use next-auth session to determine authentication status
-  const isAuthenticated = status === 'authenticated';
-  
-  // Check register or login page
+  
+  // Use next-auth session to determine authentication status for regular users
+  const isAuthenticated = status === 'authenticated' || authHookAuthenticated;
+
+  // Check register/login page and admin status
   useEffect(() => {
     if (pathname) {
       setIsRegister(pathname.includes('/register'));
-    }
-  }, [pathname]);  
-
-  const handleLogout = async () => {
-    await signOut({ redirect: true, callbackUrl: `/${pathname?.split('/')[1] || 'en'}/login` });
-=======
-
-  // 检测路径和从本地存储中获取管理员信息
-  useEffect(() => {
-    setIsRegister(pathname?.includes('/register'));
-    const isAdminPath = pathname?.includes('/admin');
-    setIsAdmin(isAdminPath);
-    
-    // 只在客户端环境中从本地存储读取管理员信息
-    if (typeof window !== 'undefined' && isAdminPath) {
-      try {
-        const storedAdmin = localStorage.getItem('adminUser');
-        if (storedAdmin) {
-          setAdminUser(JSON.parse(storedAdmin));
+      const isAdminPath = pathname.includes('/admin');
+      setIsAdmin(isAdminPath);
+      
+      // Only in client environment, read admin info from local storage
+      if (typeof window !== 'undefined' && isAdminPath) {
+        try {
+          const storedAdmin = localStorage.getItem('adminUser');
+          if (storedAdmin) {
+            setAdminUser(JSON.parse(storedAdmin));
+          }
+        } catch (error) {
+          console.error('Error reading admin user from localStorage:', error);
         }
-      } catch (error) {
-        console.error('Error reading admin user from localStorage:', error);
       }
     }
   }, [pathname]);
 
-  // 处理普通用户登出
+  // Handle regular user logout
   const handleUserLogout = async () => {
     setIsLoggingOut(true);
     try {
-      await logout();
+      await signOut({ redirect: true, callbackUrl: `/${pathname?.split('/')[1] || 'en'}/login` });
     } finally {
       setIsLoggingOut(false);
     }
   };
   
-  // 处理管理员登出
+  // Handle admin logout
   const handleAdminLogout = async () => {
     setIsLoggingOut(true);
     try {
-      // 直接调用 API 端点
-      const response = await fetch('/api/admin/logout', {
+      // Call API endpoint
+      await fetch('/api/admin/logout', {
         method: 'POST',
         credentials: 'include',
       });
       
-      // 清除本地存储的管理员信息
+      // Clear admin info from local storage
       if (typeof window !== 'undefined') {
         localStorage.removeItem('adminUser');
       }
       
-      // 跳转到登录页面
+      // Redirect to login page
       router.push('/admin/login');
     } catch (error) {
       console.error('Admin logout error:', error);
     } finally {
       setIsLoggingOut(false);
     }
->>>>>>> a4c7150b
   };
 
   const toggleMode = () => {
@@ -140,66 +124,29 @@
           <span className="text-white text-2xl font-bold">EduSocial</span>
         </Link>
         
-        {isAuthenticated ? (
-          <div className="flex items-center gap-4">
-            {/* Post Button */}
-            <button className="flex items-center justify-center w-10 h-10 rounded-full hover:bg-[#132F4C] transition-colors">
-              <Plus className="w-5 h-5 text-white" />
-            </button>
-
-            {/* Navigation Icons */}
-            <div className="flex items-center space-x-1">
-              {/* Notifications */}
-              <button className="flex items-center justify-center w-10 h-10 rounded-full hover:bg-[#132F4C] transition-colors">
-                <Bell className="w-5 h-5 text-white" />
-              </button>
-
-              {/*Card Draw */}
-              <button className="flex items-center justify-center w-10 h-10 rounded-full hover:bg-[#132F4C] transition-colors">
-                <div className="w-5 h-5 bg-white rounded-sm"></div>
-              </button>
-
-              {/* Messages */}
-              <button className="flex items-center justify-center w-10 h-10 rounded-full hover:bg-[#132F4C] transition-colors">
-                <Mail className="w-5 h-5 text-white" />
-              </button>
-            </div>
-
-            <Link 
-              href={`/${pathname?.split('/')[1] || 'en'}/my`} 
-              className="flex items-center justify-center"
-              aria-label="My Profile"
+        {/* Theme and Language Controls */}
+        <div className="flex items-center gap-2">
+          <div>
+            <Button
+              onClick={toggleMode}
+              className="text-white px-4 py-2 rounded-md hover:text-[#FF9A3C] border-none transition-colors focus-visible:ring-0 flex items-center gap-2"
             >
-              <User className="w-6 h-6 text-white hover:text-[#FF7D00] transition-colors" />
-            </Link>
-            <UserMenu onLogout={handleLogout} />
+              {darkMode ? (
+                <>
+                  <Sun className="w-4 h-4" />
+                </>
+              ) : (
+                <>
+                  <Moon className="w-4 h-4" />
+                </>
+              )}
+            </Button>
           </div>
-<<<<<<< HEAD
-        ) : (
-          <div className="flex items-center space-x-4">
-            {isRegister ? (
-              <Link 
-                href="/login"
-                className="bg-[#FF7D00] text-white px-4 py-2 rounded-md hover:bg-[#FF7D00]/90 transition-colors"
-              >
-                {t('login')}
-              </Link>
-            ) : (
-              <Link 
-                href="/register"
-                className="bg-[#FF7D00] text-white px-4 py-2 rounded-md hover:bg-[#FF7D00]/90 transition-colors"
-              >
-                {t('register')}
-              </Link>
-            )}
-          </div>
-        )}
-=======
         
           <div>
             <DropdownMenu>
               <DropdownMenuTrigger asChild>
-                <Button className={`text-white px-4 py-2 rounded-md hover:text-[#FF9A3C] border-none transition-colors focus-visible:ring-0`} >
+                <Button className="text-white px-4 py-2 rounded-md hover:text-[#FF9A3C] border-none transition-colors focus-visible:ring-0">
                   <span>{selectedLanguage === 'english' ? 'English' : selectedLanguage === 'malay' ? 'Bahasa Melayu' : '华文'}</span>
                   <ChevronDown className="w-4 h-4" />
                 </Button>
@@ -219,9 +166,10 @@
           </div>
         </div>
         
+        {/* User or Admin Authentication Section */}
         <div className="flex items-center space-x-4">
           {isAdmin ? (
-            // 管理员页面
+            // Admin pages
             adminUser ? (
               <>
                 <span className="text-white">
@@ -238,22 +186,42 @@
               </>
             ) : null
           ) : isAuthenticated ? (
-            // 普通用户已登录
-            <>
-              <span className="text-white">
-                Hi, {user?.name || 'User'}
-              </span>
-              <Button
-                variant="orange" 
-                onClick={handleUserLogout}
-                disabled={isLoggingOut}
-                className="transition-colors disabled:opacity-50"
+            // Regular authenticated user
+            <div className="flex items-center gap-4">
+              {/* Post Button */}
+              <button className="flex items-center justify-center w-10 h-10 rounded-full hover:bg-[#132F4C] transition-colors">
+                <Plus className="w-5 h-5 text-white" />
+              </button>
+
+              {/* Navigation Icons */}
+              <div className="flex items-center space-x-1">
+                {/* Notifications */}
+                <button className="flex items-center justify-center w-10 h-10 rounded-full hover:bg-[#132F4C] transition-colors">
+                  <Bell className="w-5 h-5 text-white" />
+                </button>
+
+                {/*Card Draw */}
+                <button className="flex items-center justify-center w-10 h-10 rounded-full hover:bg-[#132F4C] transition-colors">
+                  <div className="w-5 h-5 bg-white rounded-sm"></div>
+                </button>
+
+                {/* Messages */}
+                <button className="flex items-center justify-center w-10 h-10 rounded-full hover:bg-[#132F4C] transition-colors">
+                  <Mail className="w-5 h-5 text-white" />
+                </button>
+              </div>
+
+              <Link 
+                href={`/${pathname?.split('/')[1] || 'en'}/my`} 
+                className="flex items-center justify-center"
+                aria-label="My Profile"
               >
-                {isLoggingOut ? 'Logging out...' : 'Logout'}
-              </Button>
-            </>
+                <User className="w-6 h-6 text-white hover:text-[#FF7D00] transition-colors" />
+              </Link>
+              <UserMenu onLogout={handleUserLogout} />
+            </div>
           ) : (
-            // 未登录的普通页面
+            // Non-authenticated user
             <>
               {!isAdmin && (
                 isRegister ? (
@@ -275,7 +243,6 @@
             </>
           )}
         </div>
->>>>>>> a4c7150b
       </div>
     </nav>
   );
