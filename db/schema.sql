CREATE EXTENSION IF NOT EXISTS "uuid-ossp";
CREATE EXTENSION IF NOT EXISTS vector;

CREATE TABLE admin_users (
  id UUID PRIMARY KEY DEFAULT uuid_generate_v4(),
  name TEXT NOT NULL,
  email TEXT NOT NULL,
  phone_number TEXT,
  avatar_url TEXT,
  password TEXT NOT NULL,
  role TEXT CHECK (role IN ('superadmin')) NOT NULL,
  created_at TIMESTAMPTZ DEFAULT NOW(),
  updated_at TIMESTAMPTZ DEFAULT NOW(),
  created_by UUID REFERENCES admin_users(id)
);

CREATE TABLE business_users (
  id UUID PRIMARY KEY DEFAULT uuid_generate_v4(),
  name TEXT NOT NULL,
  email TEXT NOT NULL,
  phone_number TEXT,
  avatar_url TEXT,
  password TEXT NOT NULL,
  role TEXT CHECK (role IN ('business')) NOT NULL,
  created_at TIMESTAMPTZ DEFAULT NOW(),
  updated_at TIMESTAMPTZ DEFAULT NOW(),
  created_by UUID REFERENCES admin_users(id)
);

CREATE TABLE business_profiles ( --company profile
    id UUID PRIMARY KEY DEFAULT uuid_generate_v4(),
    business_id UUID NOT NULL REFERENCES business_users(id) ON DELETE CASCADE,
    company_name TEXT NULL,
    company_description TEXT,
    company_location TEXT,
    company_country TEXT,
    company_city TEXT,
    company_address TEXT,
    company_zip_code TEXT,
    company_phone_number TEXT,   
    daily_active_time TEXT CHECK (daily_active_time IN ('morning', 'afternoon', 'evening', 'night', 'varies')),
    created_at TIMESTAMPTZ DEFAULT NOW(),
    updated_at TIMESTAMPTZ DEFAULT NOW(),
    created_by UUID REFERENCES business_users(id),
    UNIQUE(business_id)
);

CREATE TABLE business_services (
  id UUID PRIMARY KEY DEFAULT uuid_generate_v4(),
  business_id UUID NOT NULL REFERENCES business_users(id) ON DELETE CASCADE,
  company_email TEXT,    
  company_facebook TEXT,
  company_instagram TEXT,
  company_twitter TEXT,
  company_linkedin TEXT,
  company_youtube TEXT, 
  company_website TEXT,
  company_logo_url TEXT,
  created_at TIMESTAMPTZ DEFAULT NOW(),
  updated_at TIMESTAMPTZ DEFAULT NOW(),
  created_by UUID REFERENCES business_users(id),
  UNIQUE(business_id)
);

CREATE TABLE users (
    id UUID PRIMARY KEY DEFAULT uuid_generate_v4(),
    email TEXT UNIQUE NOT NULL,
    username TEXT UNIQUE NOT NULL,
    avatar_url TEXT,
    password_hash TEXT NOT NULL,
    gender TEXT CHECK (gender IN ('male', 'female', 'other')),
    is_verified BOOLEAN DEFAULT FALSE,
    is_active BOOLEAN DEFAULT TRUE,
    last_login_at TIMESTAMPTZ,
    created_at TIMESTAMPTZ DEFAULT NOW(),
    created_by UUID REFERENCES admin_users(id),
    updated_at TIMESTAMPTZ DEFAULT NOW()
);

CREATE TABLE user_profiles (
    id UUID PRIMARY KEY DEFAULT uuid_generate_v4(),
    user_id UUID NOT NULL REFERENCES users(id) ON DELETE CASCADE,
    bio TEXT,
    birthday DATE,
    relationship_status TEXT CHECK (relationship_status IN ('single', 'in_relationship', 'married', 'complicated', 'prefer_not_to_say')),
    interests TEXT NOT NULL,
    university TEXT,
    favorite_quotes TEXT,
    favorite_country TEXT,
    daily_active_time TEXT CHECK (daily_active_time IN ('morning', 'afternoon', 'evening', 'night', 'varies')),
    study_abroad TEXT NULL,
    leisure_activities TEXT NULL,
    created_at TIMESTAMPTZ DEFAULT NOW(),
    updated_at TIMESTAMPTZ DEFAULT NOW(),
    created_by UUID REFERENCES users(id),
    UNIQUE(user_id)
);

CREATE TABLE schools (
    id UUID PRIMARY KEY DEFAULT uuid_generate_v4(),
    name TEXT NOT NULL,
    code TEXT UNIQUE,
    domain TEXT,
    is_active BOOLEAN DEFAULT TRUE,
    created_at TIMESTAMPTZ DEFAULT NOW(),
    created_by UUID REFERENCES admin_users(id),
    updated_at TIMESTAMPTZ DEFAULT NOW()
);

CREATE TABLE boards (
    id UUID PRIMARY KEY DEFAULT uuid_generate_v4(),
    name TEXT NOT NULL,
    slug TEXT NOT NULL,
    description TEXT,
    color TEXT,
    icon TEXT,
    visibility TEXT,
    status TEXT DEFAULT 'pending' CHECK (status IN ('approved', 'pending', 'rejected')),
    anonymous BOOLEAN DEFAULT TRUE,
    is_active BOOLEAN DEFAULT TRUE,
    sort_order INTEGER DEFAULT 0,
    created_at TIMESTAMPTZ DEFAULT NOW(),
    created_by UUID NOT NULL,
    created_by_type TEXT CHECK (created_by_type IN ('user', 'admin')) NOT NULL,
    updated_at TIMESTAMPTZ DEFAULT NOW(),
    language TEXT DEFAULT 'zh-TW'
);

CREATE TABLE posts (
    id UUID PRIMARY KEY DEFAULT uuid_generate_v4(),
    board_id UUID REFERENCES boards(id) ON DELETE CASCADE,
    author_id UUID REFERENCES users(id) ON DELETE CASCADE,
    title TEXT NOT NULL,
    content TEXT NOT NULL,
    slug TEXT NOT NULL,
    is_anonymous BOOLEAN DEFAULT FALSE,
    post_type TEXT DEFAULT 'general' CHECK (post_type IN ('general', 'question', 'sharing', 'poll')),
    is_pinned BOOLEAN DEFAULT FALSE,
    is_deleted BOOLEAN DEFAULT FALSE,
    view_count INTEGER DEFAULT 0,
    like_count INTEGER DEFAULT 0,
    dislike_count INTEGER DEFAULT 0,
    comment_count INTEGER DEFAULT 0,
    created_at TIMESTAMPTZ DEFAULT NOW(),
    created_by UUID REFERENCES users(id),
    updated_at TIMESTAMPTZ DEFAULT NOW(),
    is_draft BOOLEAN DEFAULT FALSE,
    status TEXT DEFAULT 'pending' CHECK (status IN ('pending', 'published', 'rejected')),
    scheduled_publish_at TIMESTAMPTZ,
    language TEXT DEFAULT 'zh-TW',
    is_ad BOOLEAN DEFAULT FALSE,
    ad_metadata JSONB,
    ad_position INTEGER,
    ad_target_audience JSONB
);

CREATE TABLE comments (
    id UUID PRIMARY KEY DEFAULT uuid_generate_v4(),
    post_id UUID REFERENCES posts(id) ON DELETE CASCADE,
    parent_id UUID REFERENCES comments(id) ON DELETE CASCADE,
    author_id UUID REFERENCES users(id) ON DELETE CASCADE,
    content TEXT NOT NULL,
    is_anonymous BOOLEAN DEFAULT FALSE,
    gender TEXT CHECK (gender IN ('male', 'female', 'other')),
    school TEXT,
    department TEXT,
    is_deleted BOOLEAN DEFAULT FALSE,
    like_count INTEGER DEFAULT 0,
    dislike_count INTEGER DEFAULT 0,
    created_at TIMESTAMPTZ DEFAULT NOW(),
    created_by UUID REFERENCES users(id),
    updated_at TIMESTAMPTZ DEFAULT NOW(),
    language TEXT DEFAULT 'zh-TW'
);

CREATE TABLE votes (
    id UUID PRIMARY KEY DEFAULT uuid_generate_v4(),
    user_id UUID REFERENCES users(id) ON DELETE CASCADE,
    post_id UUID REFERENCES posts(id) ON DELETE CASCADE,
    comment_id UUID REFERENCES comments(id) ON DELETE CASCADE,
    vote_type TEXT NOT NULL CHECK (vote_type IN ('like', 'dislike')),
    created_at TIMESTAMPTZ DEFAULT NOW(),
    created_by UUID REFERENCES users(id),
    updated_at TIMESTAMPTZ DEFAULT NOW(),
    CONSTRAINT unique_user_post_vote UNIQUE (user_id, post_id),
    CONSTRAINT unique_user_comment_vote UNIQUE (user_id, comment_id),
    CONSTRAINT vote_target_check CHECK (
        (post_id IS NOT NULL AND comment_id IS NULL) OR
        (post_id IS NULL AND comment_id IS NOT NULL)
    )
);

CREATE TABLE favorites (
    id UUID PRIMARY KEY DEFAULT uuid_generate_v4(),
    user_id UUID REFERENCES users(id) ON DELETE CASCADE,
    post_id UUID REFERENCES posts(id) ON DELETE CASCADE,
    created_at TIMESTAMPTZ DEFAULT NOW(),
    created_by UUID REFERENCES users(id),
    updated_at TIMESTAMPTZ DEFAULT NOW(),
    CONSTRAINT unique_user_post_favorite UNIQUE (user_id, post_id)
);

CREATE TABLE followers (
    id UUID PRIMARY KEY DEFAULT uuid_generate_v4(),
    follower_id UUID REFERENCES users(id) ON DELETE CASCADE,
    following_id UUID REFERENCES users(id) ON DELETE CASCADE,
    created_at TIMESTAMPTZ DEFAULT NOW(),
    created_by UUID REFERENCES users(id),
    updated_at TIMESTAMPTZ DEFAULT NOW(),
    CONSTRAINT unique_follower_following UNIQUE (follower_id, following_id),
    CONSTRAINT no_self_follow CHECK (follower_id != following_id)
);

CREATE TABLE notifications (
    id UUID PRIMARY KEY DEFAULT uuid_generate_v4(),
    user_id UUID REFERENCES users(id) ON DELETE CASCADE,
    type TEXT NOT NULL CHECK (type IN ('like', 'comment', 'reply', 'follow', 'mention')),
    title TEXT NOT NULL,
    data JSONB DEFAULT '{}',
    content TEXT,
    post_id UUID REFERENCES posts(id) ON DELETE CASCADE,
    comment_id UUID REFERENCES comments(id) ON DELETE CASCADE,
    triggered_by UUID REFERENCES users(id) ON DELETE CASCADE,
    is_read BOOLEAN DEFAULT FALSE,
    created_at TIMESTAMPTZ DEFAULT NOW(),
    created_by UUID REFERENCES users(id),
    updated_at TIMESTAMPTZ DEFAULT NOW()
);

CREATE TABLE reports (
    id UUID PRIMARY KEY DEFAULT uuid_generate_v4(),
    reporter_id UUID REFERENCES users(id) ON DELETE CASCADE,
    post_id UUID REFERENCES posts(id) ON DELETE CASCADE,
    comment_id UUID REFERENCES comments(id) ON DELETE CASCADE,
    reason TEXT NOT NULL,
    description TEXT,
    status TEXT DEFAULT 'pending' CHECK (status IN ('pending', 'reviewed', 'resolved', 'dismissed')),
    reviewed_by UUID REFERENCES users(id),
    reviewed_at TIMESTAMPTZ,
    created_at TIMESTAMPTZ DEFAULT NOW(),
    created_by UUID REFERENCES users(id),
    updated_at TIMESTAMPTZ DEFAULT NOW(),
    CONSTRAINT report_target_check CHECK (
        (post_id IS NOT NULL AND comment_id IS NULL) OR
        (post_id IS NULL AND comment_id IS NOT NULL)
    )
);

CREATE TABLE post_media (
    id UUID PRIMARY KEY DEFAULT uuid_generate_v4(),
    post_id UUID REFERENCES posts(id) ON DELETE CASCADE,
    media_type TEXT NOT NULL CHECK (media_type IN ('image', 'video', 'gif')),
    file_url TEXT NOT NULL,
    file_size INTEGER,
    width INTEGER,
    height INTEGER,
    sort_order INTEGER DEFAULT 0,
    created_at TIMESTAMPTZ DEFAULT NOW(),
    created_by UUID REFERENCES users(id),
    updated_at TIMESTAMPTZ DEFAULT NOW()
);

CREATE TABLE hashtags (
    id UUID PRIMARY KEY DEFAULT uuid_generate_v4(),
    name TEXT UNIQUE NOT NULL,
    usage_count INTEGER DEFAULT 0,
    created_at TIMESTAMPTZ DEFAULT NOW(),
    created_by UUID REFERENCES users(id),
    updated_at TIMESTAMPTZ DEFAULT NOW()
);

CREATE TABLE post_hashtags (
    id UUID PRIMARY KEY DEFAULT uuid_generate_v4(),
    post_id UUID REFERENCES posts(id) ON DELETE CASCADE,
    hashtag_id UUID REFERENCES hashtags(id) ON DELETE CASCADE,
    created_at TIMESTAMPTZ DEFAULT NOW(),
    created_by UUID REFERENCES users(id),
    updated_at TIMESTAMPTZ DEFAULT NOW()
);

CREATE TABLE anonymous_avatars (
  id UUID PRIMARY KEY DEFAULT uuid_generate_v4(),
  avatar_url TEXT NOT NULL,
  description TEXT,
  is_premium_only BOOLEAN DEFAULT FALSE,
  created_at TIMESTAMPTZ DEFAULT NOW(),
  updated_at TIMESTAMPTZ DEFAULT NOW(),
  created_by UUID REFERENCES users(id)
);

CREATE TABLE anonymous_avatars (
  id UUID PRIMARY KEY DEFAULT uuid_generate_v4(),
  avatar_url TEXT NOT NULL,
  description TEXT,
  is_premium_only BOOLEAN DEFAULT FALSE,
  created_at TIMESTAMPTZ DEFAULT NOW(),
  updated_at TIMESTAMPTZ DEFAULT NOW(),
  created_by UUID REFERENCES users(id)
);

CREATE TABLE messages (
    id UUID PRIMARY KEY DEFAULT uuid_generate_v4(),
    sender_id UUID REFERENCES users(id) ON DELETE CASCADE,
    receiver_id UUID REFERENCES users(id) ON DELETE CASCADE,
    content TEXT,
    attachments TEXT[],
    is_read BOOLEAN DEFAULT FALSE,
    sent_at TIMESTAMPTZ DEFAULT NOW(),
    updated_at TIMESTAMPTZ DEFAULT NOW(),
    created_by UUID REFERENCES users(id),
    is_anonymous BOOLEAN DEFAULT FALSE,
    anonymous_avatar_id UUID REFERENCES anonymous_avatars(id)
);

CREATE TABLE message_read_status (
    id UUID PRIMARY KEY DEFAULT uuid_generate_v4(),
    message_id UUID NOT NULL REFERENCES messages(id) ON DELETE CASCADE,
    user_id UUID NOT NULL REFERENCES users(id) ON DELETE CASCADE,
    is_read BOOLEAN DEFAULT FALSE,
    read_at TIMESTAMPTZ,
    created_at TIMESTAMPTZ DEFAULT NOW(),
    updated_at TIMESTAMPTZ DEFAULT NOW(),
    UNIQUE(message_id, user_id)
);

CREATE TABLE blocked_users (
    id UUID PRIMARY KEY DEFAULT uuid_generate_v4(),
    user_id UUID REFERENCES users(id) ON DELETE CASCADE,
    blocked_user_id UUID REFERENCES users(id) ON DELETE CASCADE,
    blocked_at TIMESTAMPTZ DEFAULT NOW(),
    updated_at TIMESTAMPTZ DEFAULT NOW(),
    created_by UUID REFERENCES users(id),
    CONSTRAINT no_self_block CHECK (user_id != blocked_user_id),
    CONSTRAINT unique_blocked_user UNIQUE (user_id, blocked_user_id)
);

CREATE TABLE user_preferences (
    id UUID PRIMARY KEY DEFAULT uuid_generate_v4(),
    user_id UUID REFERENCES users(id) ON DELETE CASCADE,
    settings JSONB,
    notification_settings JSONB,
    theme TEXT DEFAULT 'light',
    language TEXT DEFAULT 'zh-TW',
    created_at TIMESTAMPTZ DEFAULT NOW(),
    updated_at TIMESTAMPTZ DEFAULT NOW(),
    created_by UUID REFERENCES users(id)
);

CREATE TABLE daily_matches (
  id UUID PRIMARY KEY DEFAULT uuid_generate_v4(),
  user_a UUID NOT NULL REFERENCES users(id) ON DELETE CASCADE,
  user_b UUID NOT NULL REFERENCES users(id) ON DELETE CASCADE,
  matched_at TIMESTAMPTZ NOT NULL DEFAULT NOW(),
  matched_date DATE,  -- manually filled by trigger
  updated_at TIMESTAMPTZ DEFAULT NOW(),
  created_by UUID REFERENCES users(id),
  accepted_a BOOLEAN DEFAULT FALSE,
  accepted_b BOOLEAN DEFAULT FALSE,
  CHECK (user_a <> user_b),
  CHECK (user_a < user_b),
  UNIQUE(user_a, user_b, matched_date)
);

CREATE TABLE subscriptions (
  id UUID PRIMARY KEY DEFAULT uuid_generate_v4(),
  user_id UUID NOT NULL REFERENCES users(id) ON DELETE CASCADE,
  plan TEXT NOT NULL CHECK(plan IN ('monthly','yearly')),
  start_at TIMESTAMPTZ NOT NULL DEFAULT NOW(),
  end_at TIMESTAMPTZ NOT NULL,
  auto_renew BOOLEAN DEFAULT TRUE,
  status TEXT NOT NULL CHECK(status IN ('active','cancelled','expired')),
  created_at TIMESTAMPTZ DEFAULT NOW(),
  updated_at TIMESTAMPTZ DEFAULT NOW(),
  created_by UUID REFERENCES admin_users(id)
);

CREATE TABLE store_products (
  id UUID PRIMARY KEY DEFAULT uuid_generate_v4(),
  name TEXT NOT NULL,
  description TEXT,
  price_cents INTEGER NOT NULL,
  currency TEXT NOT NULL DEFAULT 'TWD',
  media_urls TEXT[],            
  metadata JSONB,               
  created_at TIMESTAMPTZ DEFAULT NOW(),
  updated_at TIMESTAMPTZ DEFAULT NOW(),
  created_by UUID REFERENCES admin_users(id),
  is_active BOOLEAN DEFAULT TRUE
);

CREATE TABLE store_orders (
  id UUID PRIMARY KEY DEFAULT uuid_generate_v4(),
  user_id UUID NOT NULL REFERENCES users(id) ON DELETE CASCADE,
  product_id UUID NOT NULL REFERENCES store_products(id),
  quantity INTEGER NOT NULL DEFAULT 1,
  total_price_cents INTEGER NOT NULL,
  currency TEXT NOT NULL DEFAULT 'TWD',
  order_metadata JSONB,
  status TEXT NOT NULL CHECK(status IN ('pending','paid','shipped','completed','cancelled')),
  ordered_at TIMESTAMPTZ DEFAULT NOW(),
  updated_at TIMESTAMPTZ DEFAULT NOW(),
  created_by UUID REFERENCES admin_users(id)
);

CREATE TABLE anonymous_avatar_assignments (
  id UUID PRIMARY KEY DEFAULT uuid_generate_v4(),
  user_id UUID NOT NULL REFERENCES users(id) ON DELETE CASCADE,
  target_type TEXT NOT NULL CHECK(target_type IN ('post','comment')),
  target_id UUID NOT NULL,
  avatar_id UUID NOT NULL REFERENCES anonymous_avatars(id),
  assigned_at TIMESTAMPTZ NOT NULL DEFAULT NOW(),
  updated_at TIMESTAMPTZ DEFAULT NOW(),
  created_by UUID REFERENCES users(id),
  UNIQUE(user_id, target_type, target_id)
);

CREATE TABLE promotion_requests (
  id UUID PRIMARY KEY DEFAULT uuid_generate_v4(),
  business_user_id UUID NOT NULL REFERENCES business_users(id) ON DELETE CASCADE,
  requested_by_email TEXT NOT NULL,
  message TEXT NOT NULL,
  attachments TEXT[],            
  status TEXT DEFAULT 'pending' CHECK (status IN ('pending','approved','rejected')),
  admin_response TEXT,
  responded_by UUID REFERENCES admin_users(id),
  responded_at TIMESTAMPTZ,
  created_at TIMESTAMPTZ DEFAULT NOW(),
  updated_at TIMESTAMPTZ DEFAULT NOW(),
  created_by UUID REFERENCES business_users(id)
);

CREATE TABLE ad_campaigns (
  id UUID PRIMARY KEY DEFAULT uuid_generate_v4(),
  request_id UUID UNIQUE NOT NULL REFERENCES promotion_requests(id) ON DELETE CASCADE,
  title TEXT NOT NULL,
  content TEXT NOT NULL,         
  media_urls TEXT[],             
  targeting JSONB NOT NULL,      
  bid_type TEXT NOT NULL CHECK(bid_type IN ('CPM','CPC')),
  bid_amount_cents INTEGER NOT NULL,
  start_at TIMESTAMPTZ NOT NULL,
  end_at TIMESTAMPTZ NOT NULL,
  status TEXT DEFAULT 'scheduled' CHECK (status IN ('scheduled','running','paused','completed','cancelled')),
  created_at TIMESTAMPTZ DEFAULT NOW(),
  updated_at TIMESTAMPTZ DEFAULT NOW(),
  created_by UUID REFERENCES business_users(id)
);

CREATE TABLE ad_performance (
  id UUID PRIMARY KEY DEFAULT uuid_generate_v4(),
  campaign_id UUID NOT NULL REFERENCES ad_campaigns(id) ON DELETE CASCADE,
  date DATE NOT NULL,
  impressions BIGINT DEFAULT 0,
  clicks BIGINT DEFAULT 0,
  spend_cents BIGINT DEFAULT 0,
  created_at TIMESTAMPTZ DEFAULT NOW(),
  updated_at TIMESTAMPTZ DEFAULT NOW(),
  created_by UUID REFERENCES business_users(id),
  UNIQUE(campaign_id, date)
);

CREATE TABLE ads (
  id UUID PRIMARY KEY DEFAULT uuid_generate_v4(),
  business_user_id UUID NOT NULL REFERENCES business_users(id),
  title TEXT NOT NULL,
  content TEXT NOT NULL,
  media_urls TEXT[],
  created_at TIMESTAMPTZ DEFAULT NOW(),
  updated_at TIMESTAMPTZ DEFAULT NOW(),
  created_by UUID REFERENCES business_users(id)
);

CREATE TABLE ad_placements (
  id UUID PRIMARY KEY DEFAULT uuid_generate_v4(),
  ad_id UUID NOT NULL REFERENCES ads(id) ON DELETE CASCADE,
  placement_type TEXT NOT NULL CHECK(placement_type IN ('front_page', 'search', 'board_sidebar', 'newsletter')),
  start_at TIMESTAMPTZ NOT NULL,
  end_at TIMESTAMPTZ NOT NULL,
  bid_amount_cents INTEGER,
  status TEXT NOT NULL CHECK(status IN ('active', 'paused', 'expired')),
  created_at TIMESTAMPTZ DEFAULT NOW(),
  updated_at TIMESTAMPTZ DEFAULT NOW(),
  created_by UUID REFERENCES business_users(id)
);

CREATE TABLE promotion_rules (
  id UUID PRIMARY KEY DEFAULT uuid_generate_v4(),
  ad_campaign_id UUID NOT NULL REFERENCES ad_campaigns(id) ON DELETE CASCADE,
  rule_type TEXT NOT NULL CHECK(rule_type IN ('quantity_threshold','time_based','mix_and_match')),
  parameters JSONB NOT NULL,  
  created_at TIMESTAMPTZ DEFAULT NOW(),
  updated_at TIMESTAMPTZ DEFAULT NOW(),
  created_by UUID REFERENCES business_users(id)
);

CREATE TABLE promotion_targets (
  id UUID PRIMARY KEY DEFAULT uuid_generate_v4(),
  promotion_rule_id UUID NOT NULL REFERENCES promotion_rules(id) ON DELETE CASCADE,
  target_type TEXT NOT NULL CHECK(target_type IN ('board','user_segment','product_category')),
  target_ids UUID[] NOT NULL,  
  created_at TIMESTAMPTZ DEFAULT NOW(),
  updated_at TIMESTAMPTZ DEFAULT NOW(),
  created_by UUID REFERENCES business_users(id)
);

CREATE TABLE badges (
  id UUID PRIMARY KEY DEFAULT uuid_generate_v4(),
  name TEXT NOT NULL,
  description TEXT,
  icon_url TEXT,
  created_at TIMESTAMPTZ DEFAULT NOW(),
  updated_at TIMESTAMPTZ DEFAULT NOW(),
  created_by UUID REFERENCES admin_users(id)
);

CREATE TABLE user_badges (
  id UUID PRIMARY KEY DEFAULT uuid_generate_v4(),
  user_id UUID NOT NULL REFERENCES users(id) ON DELETE CASCADE,
  badge_id UUID NOT NULL REFERENCES badges(id),
  awarded_at TIMESTAMPTZ DEFAULT NOW(),
  updated_at TIMESTAMPTZ DEFAULT NOW(),
  created_by UUID REFERENCES users(id),
  UNIQUE(user_id, badge_id)
);

CREATE TABLE events (
  id UUID PRIMARY KEY DEFAULT uuid_generate_v4(),
  organizer_id UUID NOT NULL REFERENCES users(id),
  title TEXT NOT NULL,
  description TEXT,
  location TEXT,
  event_time TIMESTAMPTZ NOT NULL,
  max_attendees INTEGER,
  created_at TIMESTAMPTZ DEFAULT NOW(),
  updated_at TIMESTAMPTZ DEFAULT NOW(),
  created_by UUID REFERENCES users(id)
);

CREATE TABLE event_attendees (
  id UUID PRIMARY KEY DEFAULT uuid_generate_v4(),
  event_id UUID NOT NULL REFERENCES events(id) ON DELETE CASCADE,
  user_id UUID NOT NULL REFERENCES users(id),
  rsvp_status TEXT NOT NULL CHECK(rsvp_status IN ('going','maybe','not_going')),
  responded_at TIMESTAMPTZ DEFAULT NOW(),
  updated_at TIMESTAMPTZ DEFAULT NOW(),
  created_by UUID REFERENCES users(id),
  UNIQUE(event_id, user_id)
);

CREATE TABLE ad_pixels (
  id UUID PRIMARY KEY DEFAULT uuid_generate_v4(),
  ad_campaign_id UUID NOT NULL REFERENCES ad_campaigns(id) ON DELETE CASCADE,
  pixel_code TEXT NOT NULL,
  created_at TIMESTAMPTZ DEFAULT NOW(),
  updated_at TIMESTAMPTZ DEFAULT NOW(),
  created_by UUID REFERENCES admin_users(id)
);

CREATE TABLE ad_pixel_events (
  id UUID PRIMARY KEY DEFAULT uuid_generate_v4(),
  ad_pixel_id UUID NOT NULL REFERENCES ad_pixels(id) ON DELETE CASCADE,
  event_type TEXT NOT NULL, 
  event_data JSONB,
  occurred_at TIMESTAMPTZ NOT NULL DEFAULT NOW(),
  updated_at TIMESTAMPTZ DEFAULT NOW(),
  created_by UUID REFERENCES admin_users(id)
);

CREATE TABLE landing_pages (
  id UUID PRIMARY KEY DEFAULT uuid_generate_v4(),
  ad_campaign_id UUID NOT NULL REFERENCES ad_campaigns(id),
  title TEXT NOT NULL,
  content TEXT NOT NULL,
  call_to_action TEXT,
  url_slug TEXT UNIQUE NOT NULL,
  created_at TIMESTAMPTZ DEFAULT NOW(),
  updated_at TIMESTAMPTZ DEFAULT NOW(),
  created_by UUID REFERENCES admin_users(id)
);

CREATE TABLE audience_segments (
  id UUID PRIMARY KEY DEFAULT uuid_generate_v4(),
  name TEXT NOT NULL,
  criteria JSONB NOT NULL, 
  created_at TIMESTAMPTZ DEFAULT NOW(),
  updated_at TIMESTAMPTZ DEFAULT NOW(),
  created_by UUID REFERENCES admin_users(id)
);

CREATE TABLE campaign_segments (
  id UUID PRIMARY KEY DEFAULT uuid_generate_v4(),
  ad_campaign_id UUID NOT NULL REFERENCES ad_campaigns(id),
  audience_segment_id UUID NOT NULL REFERENCES audience_segments(id),
  created_at TIMESTAMPTZ DEFAULT NOW(),
  updated_at TIMESTAMPTZ DEFAULT NOW(),
  created_by UUID REFERENCES admin_users(id)
);

CREATE TABLE topics (
  id UUID PRIMARY KEY DEFAULT uuid_generate_v4(),
  name TEXT UNIQUE NOT NULL,
  description TEXT,
  created_at TIMESTAMPTZ DEFAULT NOW(),
  updated_at TIMESTAMPTZ DEFAULT NOW(),
  created_by UUID REFERENCES admin_users(id)
);

CREATE TABLE user_topic_subscriptions (
  id UUID PRIMARY KEY DEFAULT uuid_generate_v4(),
  user_id UUID NOT NULL REFERENCES users(id) ON DELETE CASCADE,
  topic_id UUID NOT NULL REFERENCES topics(id) ON DELETE CASCADE,
  subscribed_at TIMESTAMPTZ DEFAULT NOW(),
  updated_at TIMESTAMPTZ DEFAULT NOW(),
  created_by UUID REFERENCES users(id),
  UNIQUE(user_id, topic_id)
);

CREATE TABLE influencer_campaigns (
  id UUID PRIMARY KEY DEFAULT uuid_generate_v4(),
  business_user_id UUID NOT NULL REFERENCES business_users(id),
  user_id UUID NOT NULL REFERENCES users(id),
  title TEXT NOT NULL,
  content TEXT,
  media_urls TEXT[],
  start_at TIMESTAMPTZ NOT NULL,
  end_at TIMESTAMPTZ NOT NULL,
  status TEXT CHECK(status IN ('planned','running','completed','cancelled')) DEFAULT 'planned',
  created_at TIMESTAMPTZ DEFAULT NOW(),
  updated_at TIMESTAMPTZ DEFAULT NOW(),
  created_by UUID REFERENCES business_users(id)
);

CREATE TABLE trial_campaigns (
  id UUID PRIMARY KEY DEFAULT uuid_generate_v4(),
  business_user_id UUID NOT NULL REFERENCES business_users(id),
  title TEXT NOT NULL,
  description TEXT,
  start_at TIMESTAMPTZ NOT NULL,
  end_at TIMESTAMPTZ NOT NULL,
  criteria JSONB,            
  created_at TIMESTAMPTZ DEFAULT NOW(),
  updated_at TIMESTAMPTZ DEFAULT NOW(),
  created_by UUID REFERENCES business_users(id)
);

CREATE TABLE trial_participants (
  id UUID PRIMARY KEY DEFAULT uuid_generate_v4(),
  trial_campaign_id UUID NOT NULL REFERENCES trial_campaigns(id),
  user_id UUID NOT NULL REFERENCES users(id),
  applied_at TIMESTAMPTZ DEFAULT NOW(),
  status TEXT CHECK(status IN ('applied','selected','completed','dismissed')) DEFAULT 'applied',
  updated_at TIMESTAMPTZ DEFAULT NOW(),
  created_by UUID REFERENCES business_users(id),
  UNIQUE(trial_campaign_id, user_id)
);

CREATE TABLE action_log (
  id UUID PRIMARY KEY DEFAULT uuid_generate_v4(),
  user_id UUID REFERENCES users(id) ON DELETE SET NULL,
  action TEXT NOT NULL,            
  target_table TEXT,             
  target_id UUID,                 
  old_data JSONB,                 
  new_data JSONB,                
  metadata JSONB,               
  occurred_at TIMESTAMPTZ NOT NULL DEFAULT NOW()
);

CREATE TABLE admin_action_log (
  id UUID PRIMARY KEY DEFAULT uuid_generate_v4(),
  admin_user_id UUID REFERENCES admin_users(id) ON DELETE SET NULL,
  action TEXT NOT NULL,            
  target_table TEXT,             
  target_id UUID,                 
  old_data JSONB,                 
  new_data JSONB,                
  metadata JSONB,               
  occurred_at TIMESTAMPTZ NOT NULL DEFAULT NOW()
);

CREATE TABLE business_action_log (
  id UUID PRIMARY KEY DEFAULT uuid_generate_v4(),
  business_user_id UUID REFERENCES business_users(id) ON DELETE SET NULL,
  action TEXT NOT NULL,            
  target_table TEXT,             
  target_id UUID,                 
  old_data JSONB,                 
  new_data JSONB,                
  metadata JSONB,               
  occurred_at TIMESTAMPTZ NOT NULL DEFAULT NOW()
);

CREATE TABLE user_wall_settings (
  id UUID PRIMARY KEY DEFAULT uuid_generate_v4(),
  user_id UUID NOT NULL REFERENCES users(id) ON DELETE CASCADE,
  privacy_level TEXT NOT NULL DEFAULT 'friends' CHECK (privacy_level IN ('public', 'friends', 'private')),
  allow_comments BOOLEAN DEFAULT TRUE,
  allow_posts BOOLEAN DEFAULT TRUE,
  theme_color TEXT,
  background_image_url TEXT,
  custom_css TEXT,
  pinned_post_id UUID,
  featured_posts UUID[],
  hidden_posts UUID[],
  created_at TIMESTAMPTZ DEFAULT NOW(),
  updated_at TIMESTAMPTZ DEFAULT NOW(),
  created_by UUID REFERENCES users(id),
  UNIQUE(user_id)
);

CREATE TABLE user_wall_posts (
  id UUID PRIMARY KEY DEFAULT uuid_generate_v4(),
  wall_owner_id UUID NOT NULL REFERENCES users(id) ON DELETE CASCADE,
  author_id UUID NOT NULL REFERENCES users(id) ON DELETE CASCADE,
  content TEXT NOT NULL,
  media_urls TEXT[],
  visibility TEXT NOT NULL DEFAULT 'standard' CHECK (visibility IN ('standard', 'featured', 'pinned', 'hidden')),
  is_deleted BOOLEAN DEFAULT FALSE,
  like_count INTEGER DEFAULT 0,
  comment_count INTEGER DEFAULT 0,
  created_at TIMESTAMPTZ DEFAULT NOW(),
  updated_at TIMESTAMPTZ DEFAULT NOW(),
  created_by UUID REFERENCES users(id)
);

CREATE TABLE user_mfa (
  id UUID PRIMARY KEY DEFAULT uuid_generate_v4(),
  user_id UUID NOT NULL REFERENCES users(id) ON DELETE CASCADE,
  mfa_type TEXT NOT NULL CHECK (mfa_type IN ('app', 'sms', 'email')),
  secret TEXT,
  backup_codes TEXT[],
  is_enabled BOOLEAN DEFAULT FALSE,
  last_used_at TIMESTAMPTZ,
  created_at TIMESTAMPTZ DEFAULT NOW(),
  updated_at TIMESTAMPTZ DEFAULT NOW(),
  created_by UUID REFERENCES users(id),
  UNIQUE(user_id, mfa_type)
);

CREATE TABLE admin_mfa (
  id UUID PRIMARY KEY DEFAULT uuid_generate_v4(),
  admin_user_id UUID NOT NULL REFERENCES admin_users(id) ON DELETE CASCADE,
  mfa_type TEXT NOT NULL CHECK (mfa_type IN ('app', 'sms', 'email')),
  secret TEXT,
  backup_codes TEXT[],
  is_enabled BOOLEAN DEFAULT FALSE,
  last_used_at TIMESTAMPTZ,
  created_at TIMESTAMPTZ DEFAULT NOW(),
  updated_at TIMESTAMPTZ DEFAULT NOW(),
  created_by UUID REFERENCES admin_users(id),
  UNIQUE(admin_user_id, mfa_type)
);

CREATE TABLE business_mfa (
  id UUID PRIMARY KEY DEFAULT uuid_generate_v4(),
  business_user_id UUID NOT NULL REFERENCES business_users(id) ON DELETE CASCADE,
  mfa_type TEXT NOT NULL CHECK (mfa_type IN ('app', 'sms', 'email')),
  secret TEXT,
  backup_codes TEXT[],
  is_enabled BOOLEAN DEFAULT FALSE,
  last_used_at TIMESTAMPTZ,
  created_at TIMESTAMPTZ DEFAULT NOW(),
  updated_at TIMESTAMPTZ DEFAULT NOW(),
  created_by UUID REFERENCES business_users(id),
  UNIQUE(business_user_id, mfa_type)
);

CREATE TABLE board_categories (
  id UUID PRIMARY KEY DEFAULT uuid_generate_v4(),
  name TEXT NOT NULL,
  description TEXT,
  icon TEXT,
  color TEXT,
  sort_order INTEGER DEFAULT 0,
  parent_id UUID REFERENCES board_categories(id) ON DELETE CASCADE,
  is_active BOOLEAN DEFAULT TRUE,
  created_at TIMESTAMPTZ DEFAULT NOW(),
  updated_at TIMESTAMPTZ DEFAULT NOW(),
  created_by UUID REFERENCES admin_users(id)
);

CREATE TABLE board_category_mappings (
  id UUID PRIMARY KEY DEFAULT uuid_generate_v4(),
  board_id UUID NOT NULL REFERENCES boards(id) ON DELETE CASCADE,
  category_id UUID NOT NULL REFERENCES board_categories(id) ON DELETE CASCADE,
  created_at TIMESTAMPTZ DEFAULT NOW(),
  updated_at TIMESTAMPTZ DEFAULT NOW(),
  created_by UUID REFERENCES admin_users(id),
  UNIQUE(board_id, category_id)
);

CREATE TABLE board_followers (
  id UUID PRIMARY KEY DEFAULT uuid_generate_v4(),
  user_id UUID NOT NULL REFERENCES users(id) ON DELETE CASCADE,
  board_id UUID NOT NULL REFERENCES boards(id) ON DELETE CASCADE,
  followed_at TIMESTAMPTZ DEFAULT NOW(),
  created_at TIMESTAMPTZ DEFAULT NOW(),
  updated_at TIMESTAMPTZ DEFAULT NOW(),
  created_by UUID REFERENCES users(id),
  UNIQUE(user_id, board_id)
);

CREATE TABLE post_embeddings (
  id UUID PRIMARY KEY DEFAULT uuid_generate_v4(),
  post_id UUID NOT NULL REFERENCES posts(id) ON DELETE CASCADE,
  embedding vector(384),
  model_version TEXT NOT NULL,
  created_at TIMESTAMPTZ DEFAULT NOW(),
  updated_at TIMESTAMPTZ DEFAULT NOW()
);

CREATE TABLE content_moderation (
  id UUID PRIMARY KEY DEFAULT uuid_generate_v4(),
  content_type TEXT NOT NULL CHECK (content_type IN ('posts', 'comments', 'media')),
  content_id UUID NOT NULL,
  moderation_type TEXT NOT NULL CHECK (moderation_type IN ('text', 'image', 'video', 'audio')),
  status TEXT NOT NULL CHECK (status IN ('pending', 'approved', 'rejected', 'flagged')),
  rejection_reason TEXT,
  flagged_categories TEXT[],
  confidence_scores JSONB,
  moderator_id UUID REFERENCES users(id),
  moderated_at TIMESTAMPTZ,
  created_at TIMESTAMPTZ DEFAULT NOW(),
  updated_at TIMESTAMPTZ DEFAULT NOW(),
  created_by UUID REFERENCES users(id)
);

CREATE TABLE chat_rooms (
  id UUID PRIMARY KEY DEFAULT uuid_generate_v4(),
  name TEXT,
  room_type TEXT NOT NULL CHECK (room_type IN ('direct', 'group', 'match')),
  is_active BOOLEAN DEFAULT TRUE,
  match_id UUID REFERENCES daily_matches(id) ON DELETE SET NULL,
  created_at TIMESTAMPTZ DEFAULT NOW(),
  updated_at TIMESTAMPTZ DEFAULT NOW(),
  created_by UUID REFERENCES users(id)
);

CREATE TABLE chat_participants (
  id UUID PRIMARY KEY DEFAULT uuid_generate_v4(),
  chat_room_id UUID NOT NULL REFERENCES chat_rooms(id) ON DELETE CASCADE,
  user_id UUID NOT NULL REFERENCES users(id) ON DELETE CASCADE,
  joined_at TIMESTAMPTZ DEFAULT NOW(),
  left_at TIMESTAMPTZ,
  is_admin BOOLEAN DEFAULT FALSE,
  last_read_at TIMESTAMPTZ,
  created_at TIMESTAMPTZ DEFAULT NOW(),
  updated_at TIMESTAMPTZ DEFAULT NOW(),
  UNIQUE(chat_room_id, user_id)
);

CREATE TABLE chat_messages (
  id UUID PRIMARY KEY DEFAULT uuid_generate_v4(),
  chat_room_id UUID NOT NULL REFERENCES chat_rooms(id) ON DELETE CASCADE,
  sender_id UUID NOT NULL REFERENCES users(id) ON DELETE CASCADE,
  message_type TEXT NOT NULL DEFAULT 'text' CHECK (message_type IN ('text', 'image', 'video', 'audio', 'file', 'system')),
  content TEXT,
  attachments TEXT[],
  is_edited BOOLEAN DEFAULT FALSE,
  is_deleted BOOLEAN DEFAULT FALSE,
  read_by UUID[],
  sent_at TIMESTAMPTZ DEFAULT NOW(),
  created_at TIMESTAMPTZ DEFAULT NOW(),
  updated_at TIMESTAMPTZ DEFAULT NOW()
);

CREATE TABLE user_interests (
    id UUID PRIMARY KEY DEFAULT uuid_generate_v4(),
    user_id UUID NOT NULL REFERENCES users(id) ON DELETE CASCADE,
    tag_id UUID REFERENCES hashtags(id) ON DELETE CASCADE,
    topic_id UUID REFERENCES topics(id) ON DELETE CASCADE,
    weight FLOAT DEFAULT 1.0,
    created_at TIMESTAMPTZ DEFAULT NOW(),
    updated_at TIMESTAMPTZ DEFAULT NOW(),
    created_by UUID REFERENCES users(id),
    CONSTRAINT tag_or_topic_required CHECK (
        (tag_id IS NOT NULL AND topic_id IS NULL) OR
        (tag_id IS NULL AND topic_id IS NOT NULL)
    ),
    UNIQUE(user_id, tag_id, topic_id)
);

CREATE TABLE content_versions (
    id UUID PRIMARY KEY DEFAULT uuid_generate_v4(),
    content_type TEXT NOT NULL CHECK (content_type IN ('posts', 'comments', 'media')),
    content_id UUID NOT NULL,
    version_number INTEGER NOT NULL,
    content TEXT NOT NULL,
    created_by UUID REFERENCES users(id) ON DELETE SET NULL,
    created_at TIMESTAMPTZ DEFAULT NOW(),
    updated_at TIMESTAMPTZ DEFAULT NOW(),
    UNIQUE(content_type, content_id, version_number)
);

CREATE TABLE user_providers (
    id UUID PRIMARY KEY DEFAULT uuid_generate_v4(),
    user_id UUID NOT NULL REFERENCES users(id) ON DELETE CASCADE,
    provider_name TEXT NOT NULL, -- 'google', 'github', etc.
    provider_user_id TEXT NOT NULL, -- The ID from the provider
    provider_email TEXT,
    profile_data JSONB, -- Store profile information from provider
    created_at TIMESTAMPTZ DEFAULT NOW(),
    updated_at TIMESTAMPTZ DEFAULT NOW(),
    created_by UUID REFERENCES users(id),
    UNIQUE(provider_name, provider_user_id)
);

CREATE TABLE files (
    id UUID PRIMARY KEY DEFAULT uuid_generate_v4(),
    user_id UUID NOT NULL REFERENCES users(id) ON DELETE CASCADE,
    file_name TEXT NOT NULL,
    file_path TEXT NOT NULL,
    file_type TEXT NOT NULL,
    file_size BIGINT NOT NULL,
    mime_type TEXT NOT NULL,
    content_hash TEXT,
    is_public BOOLEAN DEFAULT FALSE,
    metadata JSONB,
    created_at TIMESTAMPTZ DEFAULT NOW(),
    updated_at TIMESTAMPTZ DEFAULT NOW(),
    created_by UUID REFERENCES users(id)
);

CREATE TABLE user_sessions (
    id UUID PRIMARY KEY DEFAULT uuid_generate_v4(),
    user_id UUID NOT NULL REFERENCES users(id) ON DELETE CASCADE,
    ip_address TEXT,
    user_agent TEXT,
    device_info JSONB,
    location TEXT,
    is_active BOOLEAN DEFAULT TRUE,
    last_seen TIMESTAMPTZ DEFAULT NOW(),
    created_at TIMESTAMPTZ DEFAULT NOW(),
    updated_at TIMESTAMPTZ DEFAULT NOW()
);

CREATE TABLE admin_sessions (
    id UUID PRIMARY KEY DEFAULT uuid_generate_v4(),
    admin_user_id UUID NOT NULL REFERENCES admin_users(id) ON DELETE CASCADE,
    ip_address TEXT,
    user_agent TEXT,
    device_info JSONB,
    location TEXT,
    is_active BOOLEAN DEFAULT TRUE,
    last_seen TIMESTAMPTZ DEFAULT NOW(),
    created_at TIMESTAMPTZ DEFAULT NOW(),
    updated_at TIMESTAMPTZ DEFAULT NOW()
);

CREATE TABLE business_sessions (
    id UUID PRIMARY KEY DEFAULT uuid_generate_v4(),
    business_user_id UUID NOT NULL REFERENCES business_users(id) ON DELETE CASCADE,
    ip_address TEXT,
    user_agent TEXT,
    device_info JSONB,
    location TEXT,
    is_active BOOLEAN DEFAULT TRUE,
    last_seen TIMESTAMPTZ DEFAULT NOW(),
    created_at TIMESTAMPTZ DEFAULT NOW(),
    updated_at TIMESTAMPTZ DEFAULT NOW()
);

CREATE TABLE user_report_history (
    id UUID PRIMARY KEY DEFAULT uuid_generate_v4(),
    user_id UUID NOT NULL REFERENCES users(id) ON DELETE CASCADE,
    content_type TEXT NOT NULL CHECK (content_type IN ('post', 'comment')),
    content_id UUID NOT NULL,
    reason TEXT NOT NULL,
    status TEXT DEFAULT 'submitted' CHECK (status IN ('submitted', 'cancelled')),
    created_at TIMESTAMPTZ DEFAULT NOW(),
    updated_at TIMESTAMPTZ DEFAULT NOW()
);

CREATE TABLE user_embeddings (
  id UUID PRIMARY KEY DEFAULT uuid_generate_v4(),
  user_id UUID NOT NULL REFERENCES users(id) ON DELETE CASCADE,
  embedding vector(384), -- 根据你的 embedding 模型调整维度
  model_version TEXT NOT NULL,
  generated_at TIMESTAMPTZ DEFAULT NOW(),
  updated_at TIMESTAMPTZ DEFAULT NOW(),
  created_by UUID REFERENCES users(id),
  UNIQUE(user_id)
);

CREATE TABLE post_visibility_log (
  id UUID PRIMARY KEY DEFAULT uuid_generate_v4(),
  post_id UUID NOT NULL REFERENCES posts(id) ON DELETE CASCADE,
  action TEXT NOT NULL CHECK (action IN ('visible', 'hidden', 'boosted', 'demoted')),
  reason TEXT,
  weight_change FLOAT,
  triggered_by UUID REFERENCES users(id),
  created_at TIMESTAMPTZ DEFAULT NOW()
);

CREATE TABLE moderation_audit_log (
  id UUID PRIMARY KEY DEFAULT uuid_generate_v4(),
  content_type TEXT NOT NULL CHECK (content_type IN ('post', 'comment', 'media')),
  content_id UUID NOT NULL,
  moderation_type TEXT NOT NULL CHECK (moderation_type IN ('text', 'video', 'image', 'audio')),
  model_name TEXT,
  result_status TEXT CHECK (result_status IN ('flagged', 'safe', 'manual_review')),
  flagged_categories TEXT[],
  confidence_scores JSONB,
  created_at TIMESTAMPTZ DEFAULT NOW()
);

<<<<<<< HEAD
-- Indexes for posts table
CREATE UNIQUE INDEX idx_posts_slug ON posts(slug);
CREATE INDEX idx_posts_author_id ON posts(author_id);
CREATE INDEX idx_posts_board_id ON posts(board_id);
CREATE INDEX idx_posts_created_at ON posts(created_at);
CREATE INDEX idx_posts_status ON posts(status);

-- Function to generate slug from title
CREATE OR REPLACE FUNCTION generate_slug(title TEXT)
RETURNS TEXT AS $$
DECLARE
    slug TEXT;
    counter INTEGER := 0;
    base_slug TEXT;
    final_slug TEXT;
BEGIN
    -- Convert title to lowercase and replace spaces/special chars with hyphens
    base_slug := lower(regexp_replace(
        regexp_replace(
            regexp_replace(title, '[^\w\s-]', '', 'g'),  -- Remove special chars except word chars, spaces, hyphens
            '\s+', '-', 'g'                              -- Replace spaces with hyphens
        ),
        '-+', '-', 'g'                                   -- Replace multiple hyphens with single hyphen
    ));

    -- Remove leading/trailing hyphens
    base_slug := trim(base_slug, '-');

    -- Limit length to 100 characters
    base_slug := left(base_slug, 100);

    -- Ensure uniqueness by adding counter if needed
    final_slug := base_slug;

    WHILE EXISTS (SELECT 1 FROM posts WHERE slug = final_slug) LOOP
        counter := counter + 1;
        final_slug := base_slug || '-' || counter;
    END LOOP;

    RETURN final_slug;
END;
$$ LANGUAGE plpgsql;
=======
CREATE TABLE credit_plans (
  id UUID PRIMARY KEY DEFAULT uuid_generate_v4(),
  name TEXT NOT NULL,
  description TEXT,
  credit_amount INTEGER NOT NULL, -- how many credits this plan gives
  original_price FLOAT NOT NULL,
  discount_price FLOAT,
  billing_cycle TEXT NOT NULL CHECK (billing_cycle IN ('one_time', 'monthly', 'yearly')),
  currency TEXT DEFAULT 'RM',
  is_discounted BOOLEAN DEFAULT FALSE,
  is_active BOOLEAN DEFAULT TRUE,
  created_at TIMESTAMPTZ DEFAULT NOW(),
  updated_at TIMESTAMPTZ DEFAULT NOW(),
  created_by UUID REFERENCES admin_users(id)
);

CREATE TABLE credit_orders (
  id UUID PRIMARY KEY DEFAULT uuid_generate_v4(),
  business_user_id UUID NOT NULL REFERENCES business_users(id),
  plan_id UUID NOT NULL REFERENCES credit_plans(id),
  quantity INTEGER DEFAULT 1,
  total_price FLOAT NOT NULL,
  currency TEXT DEFAULT 'RM',
  status TEXT NULL CHECK (status IN ('pending', 'paid', 'cancelled', 'failed', 'refunded')),
  payment_provider TEXT, -- e.g. 'stripe', 'toyyibpay', etc.
  payment_reference TEXT, -- external txn ID
  paid_at TIMESTAMPTZ,
  created_at TIMESTAMPTZ DEFAULT NOW(),
  updated_at TIMESTAMPTZ DEFAULT NOW(),
  created_by UUID REFERENCES business_users(id)
);

CREATE TABLE invoices (
  id UUID PRIMARY KEY DEFAULT uuid_generate_v4(),
  order_id UUID NOT NULL REFERENCES credit_orders(id) ON DELETE CASCADE,
  invoice_number TEXT UNIQUE NOT NULL,
  business_name TEXT,
  business_tax_id TEXT,
  billing_address TEXT,
  pdf_url TEXT, -- if invoice is generated externally
  issued_at TIMESTAMPTZ DEFAULT NOW(),
  created_at TIMESTAMPTZ DEFAULT NOW(),
  updated_at TIMESTAMPTZ DEFAULT NOW()
);

CREATE TABLE business_credits (
  id UUID PRIMARY KEY DEFAULT uuid_generate_v4(),
  business_user_id UUID NOT NULL REFERENCES business_users(id) ON DELETE CASCADE,
  total_credits INTEGER DEFAULT 0,
  used_credits INTEGER DEFAULT 0,
  updated_at TIMESTAMPTZ DEFAULT NOW(),
  UNIQUE(business_user_id)
);

CREATE TABLE credit_transactions (
  id UUID PRIMARY KEY DEFAULT uuid_generate_v4(),
  business_user_id UUID NOT NULL REFERENCES business_users(id) ON DELETE CASCADE,
  order_id UUID REFERENCES credit_orders(id),
  type TEXT NOT NULL CHECK (type IN ('top_up', 'usage', 'refund', 'adjustment')),
  credit_change INTEGER NOT NULL, -- + for top-up, - for usage
  balance_after INTEGER,
  description TEXT,
  created_at TIMESTAMPTZ DEFAULT NOW()
);
>>>>>>> f7e095af
<|MERGE_RESOLUTION|>--- conflicted
+++ resolved
@@ -1004,50 +1004,6 @@
   created_at TIMESTAMPTZ DEFAULT NOW()
 );
 
-<<<<<<< HEAD
--- Indexes for posts table
-CREATE UNIQUE INDEX idx_posts_slug ON posts(slug);
-CREATE INDEX idx_posts_author_id ON posts(author_id);
-CREATE INDEX idx_posts_board_id ON posts(board_id);
-CREATE INDEX idx_posts_created_at ON posts(created_at);
-CREATE INDEX idx_posts_status ON posts(status);
-
--- Function to generate slug from title
-CREATE OR REPLACE FUNCTION generate_slug(title TEXT)
-RETURNS TEXT AS $$
-DECLARE
-    slug TEXT;
-    counter INTEGER := 0;
-    base_slug TEXT;
-    final_slug TEXT;
-BEGIN
-    -- Convert title to lowercase and replace spaces/special chars with hyphens
-    base_slug := lower(regexp_replace(
-        regexp_replace(
-            regexp_replace(title, '[^\w\s-]', '', 'g'),  -- Remove special chars except word chars, spaces, hyphens
-            '\s+', '-', 'g'                              -- Replace spaces with hyphens
-        ),
-        '-+', '-', 'g'                                   -- Replace multiple hyphens with single hyphen
-    ));
-
-    -- Remove leading/trailing hyphens
-    base_slug := trim(base_slug, '-');
-
-    -- Limit length to 100 characters
-    base_slug := left(base_slug, 100);
-
-    -- Ensure uniqueness by adding counter if needed
-    final_slug := base_slug;
-
-    WHILE EXISTS (SELECT 1 FROM posts WHERE slug = final_slug) LOOP
-        counter := counter + 1;
-        final_slug := base_slug || '-' || counter;
-    END LOOP;
-
-    RETURN final_slug;
-END;
-$$ LANGUAGE plpgsql;
-=======
 CREATE TABLE credit_plans (
   id UUID PRIMARY KEY DEFAULT uuid_generate_v4(),
   name TEXT NOT NULL,
@@ -1111,5 +1067,4 @@
   balance_after INTEGER,
   description TEXT,
   created_at TIMESTAMPTZ DEFAULT NOW()
-);
->>>>>>> f7e095af
+);