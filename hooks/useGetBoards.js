import { useQuery } from '@tanstack/react-query';
import { boardsApi } from '@/lib/api';

/**
 * 用于获取面板列表的钩子
 * @param {Object} options - 查询选项
 * @param {boolean} options.enabled - 是否启用查询
 * @param {Object} options.filters - 过滤条件
 * @param {string} options.orderBy - 排序字段
 * @param {string} options.orderDirection - 排序方向 ('asc' 或 'desc')
 * @param {number} options.limit - 限制返回的记录数
 * @param {number} options.offset - 查询偏移量
 * @returns {Object} 查询结果
 */
export default function useGetBoards(options = {}) {
  const { 
    enabled = true, 
    filters = {}, 
    orderBy = 'name', 
    orderDirection = 'asc',
    limit = 100,
    offset = 0 
  } = options;

  // 构建查询参数
  const queryParams = {
    orderBy,
    orderDirection,
    limit,
    offset,
    ...filters
  };

  return useQuery({
    queryKey: ['boards', orderBy, orderDirection, limit, offset, filters],
    queryFn: async () => {
      try {
        return await boardsApi.getAll(queryParams);
      } catch (error) {
        console.error('error:', error);
        throw error;
      }
    },
    enabled,
<<<<<<< HEAD
    placeholderData: 'keepPrevious',
    staleTime: 5 * 60 * 1000 // 5 分钟
=======
    placeholderData: (previousData) => previousData, // replaces keepPreviousData
    staleTime: 5 * 60 * 1000, // 5 分钟
>>>>>>> c10caac5
  });
} <|MERGE_RESOLUTION|>--- conflicted
+++ resolved
@@ -42,12 +42,7 @@
       }
     },
     enabled,
-<<<<<<< HEAD
-    placeholderData: 'keepPrevious',
-    staleTime: 5 * 60 * 1000 // 5 分钟
-=======
     placeholderData: (previousData) => previousData, // replaces keepPreviousData
     staleTime: 5 * 60 * 1000, // 5 分钟
->>>>>>> c10caac5
   });
 } 