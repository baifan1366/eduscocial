--- conflicted
+++ resolved
@@ -10,11 +10,6 @@
 import { api } from '../lib/api';
 import { getUserSession, storeUserSession, removeUserSession } from '../lib/redis/redisUtils';
 
-<<<<<<< HEAD
-=======
-
-
->>>>>>> 5adadde2
 /**
  * Custom hook for user login
  * @returns {Object} Login mutation and status
