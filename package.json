{
  "name": "edusocial",
  "version": "0.1.0",
  "private": true,
  "scripts": {
    "dev": "next dev ",
    "build": "next build",
    "start": "next start",
    "lint": "next lint"
  },
  "dependencies": {
<<<<<<< HEAD
    "@auth/prisma-adapter": "^2.10.0",
    "@radix-ui/react-slot": "^1.2.3",
    "@supabase/supabase-js": "^2.39.8",
=======
    "@radix-ui/react-dropdown-menu": "^2.1.15",
    "@radix-ui/react-slot": "^1.2.3",
    "@radix-ui/react-switch": "^1.2.5",
    "@radix-ui/react-toggle": "^1.1.9",
    "@supabase/supabase-js": "^2.50.5",
>>>>>>> bc7cff58
    "@upstash/redis": "^1.35.1",
    "bcrypt": "^6.0.0",
    "class-variance-authority": "^0.7.1",
    "clsx": "^2.1.1",
    "lucide-react": "^0.525.0",
    "next": "15.3.5",
    "next-auth": "^4.24.11",
    "next-intl": "^4.3.4",
    "react": "^19.0.0",
    "react-dom": "^19.0.0",
    "tailwind-merge": "^3.3.1"
  },
  "devDependencies": {
    "@tailwindcss/postcss": "^4",
    "@types/node": "24.0.13",
    "@types/react": "19.1.8",
    "tailwindcss": "^4",
    "tw-animate-css": "^1.3.5",
    "typescript": "5.8.3"
  }
}<|MERGE_RESOLUTION|>--- conflicted
+++ resolved
@@ -3,23 +3,17 @@
   "version": "0.1.0",
   "private": true,
   "scripts": {
-    "dev": "next dev ",
+    "dev": "next dev --turbopack",
     "build": "next build",
     "start": "next start",
     "lint": "next lint"
   },
   "dependencies": {
-<<<<<<< HEAD
-    "@auth/prisma-adapter": "^2.10.0",
-    "@radix-ui/react-slot": "^1.2.3",
-    "@supabase/supabase-js": "^2.39.8",
-=======
     "@radix-ui/react-dropdown-menu": "^2.1.15",
     "@radix-ui/react-slot": "^1.2.3",
     "@radix-ui/react-switch": "^1.2.5",
     "@radix-ui/react-toggle": "^1.1.9",
     "@supabase/supabase-js": "^2.50.5",
->>>>>>> bc7cff58
     "@upstash/redis": "^1.35.1",
     "bcrypt": "^6.0.0",
     "class-variance-authority": "^0.7.1",
