--- conflicted
+++ resolved
@@ -9,17 +9,14 @@
     "lint": "next lint"
   },
   "dependencies": {
-<<<<<<< HEAD
     "@radix-ui/react-dropdown-menu": "^2.1.15",
     "@radix-ui/react-slot": "^1.2.3",
     "@radix-ui/react-switch": "^1.2.5",
     "@radix-ui/react-toggle": "^1.1.9",
     "@supabase/supabase-js": "^2.50.5",
-=======
     "@auth/prisma-adapter": "^2.10.0",
     "@radix-ui/react-slot": "^1.2.3",
     "@supabase/supabase-js": "^2.39.8",
->>>>>>> 0a4ca938
     "@upstash/redis": "^1.35.1",
     "bcrypt": "^6.0.0",
     "class-variance-authority": "^0.7.1",
