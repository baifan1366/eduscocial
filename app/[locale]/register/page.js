import AuthForm from '../../../components/auth/AuthForm';
import { Suspense } from 'react';

export const metadata = {
  title: 'Register | EduSocial',
  description: 'Create your EduSocial account',
  openGraph: {
    title: 'Register to EduSocial',
    images: ['/slogan-removebg-preview.png'],
  },
};

// Loader component to show while the authentication context initializes
function RegisterFormLoader() {
  return (
    <div className="flex items-center justify-center py-12">
      <div className="w-full max-w-md p-8 bg-[#132F4C] rounded-lg shadow-lg">
        <div className="text-center">
          <div className="animate-pulse">
            <div className="h-8 bg-[#1E3A5F] rounded mb-6"></div>
            <div className="h-4 bg-[#1E3A5F] rounded mb-4 w-3/4 mx-auto"></div>
            <div className="h-10 bg-[#1E3A5F] rounded mb-4"></div>
            <div className="h-10 bg-[#1E3A5F] rounded mb-4"></div>
            <div className="h-10 bg-[#1E3A5F] rounded mb-6"></div>
            <div className="h-12 bg-[#FF7D00] rounded mb-4"></div>
          </div>
        </div>
      </div>
    </div>
  );
}

export default function RegisterPage() {
  return (
    <main>
<<<<<<< HEAD
      <div className="max-w-md mx-auto py-10 min-w-[80%]">
      <AuthForm isRegister={true} />
=======
      <div className="max-w-md mx-auto py-12">
        <Suspense fallback={<RegisterFormLoader />}>
          <AuthForm isRegister={true} />
        </Suspense>
>>>>>>> fe8a1cda
      </div>
    </main>
  );
} <|MERGE_RESOLUTION|>--- conflicted
+++ resolved
@@ -33,15 +33,10 @@
 export default function RegisterPage() {
   return (
     <main>
-<<<<<<< HEAD
       <div className="max-w-md mx-auto py-10 min-w-[80%]">
-      <AuthForm isRegister={true} />
-=======
-      <div className="max-w-md mx-auto py-12">
         <Suspense fallback={<RegisterFormLoader />}>
           <AuthForm isRegister={true} />
         </Suspense>
->>>>>>> fe8a1cda
       </div>
     </main>
   );
