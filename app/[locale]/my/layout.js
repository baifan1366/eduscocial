--- conflicted
+++ resolved
@@ -1,47 +1,32 @@
-<<<<<<< HEAD
-import { getServerSession } from '@/lib/auth/serverAuth';
-import { redirect } from 'next/navigation';
-import MyLayoutClient from '@/components/my/MyLayoutClient';
+'use client';
+
+import { useSession } from 'next-auth/react';
+import { useRouter } from 'next/navigation';
+import { useEffect, useState } from 'react';
+import { usePathnameContext } from '@/app/providers';
 import MySidebar from '@/components/my/MySidebar';
 import MyWrapper from '@/components/my/MyWrapper';
-=======
-"use client";
-
-import useAuth from "@/hooks/useAuth";
-import { useRouter } from "next/navigation";
-import { useEffect, useState } from "react";
-import { usePathnameContext } from "@/components/layout/ClientProviders";
-import MySidebar from "@/components/my/MySidebar";
-import MyWrapper from "@/components/my/MyWrapper";
-import { ProfileProvider } from "@/contexts/profile-context";
-import { SettingsProvider } from "@/hooks/useSettings";
-import { useLocale } from "next-intl";
+import { ProfileProvider } from '@/contexts/profile-context';
+import { SettingsProvider } from '@/hooks/useSettings';
+import { useLocale } from 'next-intl';
 
 export default function MyLayout({ children }) {
-  const { user, status, isAuthenticated } = useAuth();
+  const { data: session, status } = useSession();
   const router = useRouter();
   const pathname = usePathnameContext();
->>>>>>> 1a55df71
 
-export default async function MyLayout({ children, params }) {
-  const session = await getServerSession();
-  const locale = params.locale;
+  // Get the locale from the pathname
+  const locale = useLocale();
 
   // Protect this route - redirect to login if not authenticated
-<<<<<<< HEAD
-  if (!session) {
-    redirect(`/${locale}/login?callbackUrl=/${locale}/my`);
-=======
   useEffect(() => {
-    console.log('MyLayout: 认证状态检查', { status, isAuthenticated, user: user?.id });
-    if (status === "unauthenticated") {
-      console.log('MyLayout: 用户未认证，重定向到登录页面');
+    if (status === 'unauthenticated') {
       router.push(`/${locale}/login?callbackUrl=/${locale}/my`);
     }
   }, [status, router, locale]);
 
   // Show loading state
-  if (status === "loading") {
+  if (status === 'loading') {
     return (
       <div className="flex justify-center items-center min-h-[70vh]">
         <div className="w-10 h-10 border-4 border-t-[#FF7D00] border-gray-300 rounded-full animate-spin"></div>
@@ -50,9 +35,8 @@
   }
 
   // Show content only if authenticated
-  if (status !== "authenticated") {
+  if (status !== 'authenticated') {
     return null;
->>>>>>> 1a55df71
   }
 
   return (
@@ -64,21 +48,15 @@
             <MySidebar />
           </div>
 
-<<<<<<< HEAD
-          {/* Main content area */}
-          <div className="md:col-span-2">
-            <MyWrapper>
-              {children}
-            </MyWrapper>
-=======
             {/* Main content area */}
             <div className="md:col-span-2">
-              <MyWrapper>{children}</MyWrapper>
+              <MyWrapper>
+                {children}
+              </MyWrapper>
             </div>
->>>>>>> 1a55df71
           </div>
         </div>
-      </div>
-    </MyLayoutClient>
+      </SettingsProvider>
+    </ProfileProvider>
   );
 }