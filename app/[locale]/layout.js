import '../globals.css';
import Navbar from '../../components/layout/Navbar';
<<<<<<< HEAD
import { NextIntlClientProvider } from 'next-intl';
import { getServerSession } from 'next-auth/next';
import { authOptions } from '@/lib/auth';
import { Providers } from '../providers';
=======
import ClientProviders from '../../components/layout/ClientProviders';
>>>>>>> ae6df5ab

// Import messages for translations
import { getMessages } from '../../messages/utils';

export const metadata = {
  metadataBase: new URL('http://localhost:3000'),
  title: 'EduSocial',
  description: 'Connect with students, share knowledge, and grow together.',
  openGraph: {
    title: 'EduSocial',
    images: ['/slogan-removebg-preview.png'],
  },
};

// 在服务器端计算当前年份，避免客户端与服务器端差异
const currentYear = new Date().getFullYear();

export default async function RootLayout(props) {
  const { children } = props;
  const { locale = 'en' } = await props.params; 
  const messages = await getMessages(locale);
  
  // Get the session server-side for hydration
  const session = await getServerSession(authOptions);
  
  return (
<<<<<<< HEAD
    <html lang={locale}>
      <body
        className="bg-[#0A1929] text-white min-h-screen flex flex-col"
      >
        <NextIntlClientProvider locale={locale} messages={messages}>
          <Providers session={session}>
            <Navbar />
            <main className="container mx-auto px-4 py-0 flex-grow">
              {children}
            </main>
            <footer
              className="bg-[#061120] py-6 px-4"
            >
              <div className="container mx-auto text-center text-gray-400">
                <p>© {new Date().getFullYear()} EduSocial. All rights reserved.</p>
              </div>
            </footer>
          </Providers>
        </NextIntlClientProvider>
=======
    <html lang={locale} className="h-full">
      <body className="min-h-screen flex flex-col bg-[#0A1929] text-white">
        <ClientProviders locale={locale} messages={messages}>
          <Navbar />
          <main className="container mx-auto px-4 py-0 flex-grow min-h-screen">
            {children}
          </main>
          <footer
            className="bg-[#061120] py-6 px-4"
          >
            <div className="container mx-auto text-center text-gray-400">
              <p suppressHydrationWarning>© {currentYear} EduSocial. All rights reserved.</p>
            </div>
          </footer>
        </ClientProviders>
>>>>>>> ae6df5ab
      </body>
    </html>
  );
}<|MERGE_RESOLUTION|>--- conflicted
+++ resolved
@@ -1,13 +1,6 @@
 import '../globals.css';
 import Navbar from '../../components/layout/Navbar';
-<<<<<<< HEAD
-import { NextIntlClientProvider } from 'next-intl';
-import { getServerSession } from 'next-auth/next';
-import { authOptions } from '@/lib/auth';
-import { Providers } from '../providers';
-=======
 import ClientProviders from '../../components/layout/ClientProviders';
->>>>>>> ae6df5ab
 
 // Import messages for translations
 import { getMessages } from '../../messages/utils';
@@ -34,27 +27,6 @@
   const session = await getServerSession(authOptions);
   
   return (
-<<<<<<< HEAD
-    <html lang={locale}>
-      <body
-        className="bg-[#0A1929] text-white min-h-screen flex flex-col"
-      >
-        <NextIntlClientProvider locale={locale} messages={messages}>
-          <Providers session={session}>
-            <Navbar />
-            <main className="container mx-auto px-4 py-0 flex-grow">
-              {children}
-            </main>
-            <footer
-              className="bg-[#061120] py-6 px-4"
-            >
-              <div className="container mx-auto text-center text-gray-400">
-                <p>© {new Date().getFullYear()} EduSocial. All rights reserved.</p>
-              </div>
-            </footer>
-          </Providers>
-        </NextIntlClientProvider>
-=======
     <html lang={locale} className="h-full">
       <body className="min-h-screen flex flex-col bg-[#0A1929] text-white">
         <ClientProviders locale={locale} messages={messages}>
@@ -70,7 +42,6 @@
             </div>
           </footer>
         </ClientProviders>
->>>>>>> ae6df5ab
       </body>
     </html>
   );
