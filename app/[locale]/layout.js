--- conflicted
+++ resolved
@@ -6,23 +6,15 @@
 // Import messages for translations
 import { getMessages } from '../../messages/utils';
 
-<<<<<<< HEAD
-export default async function RootLayout(props) {
-  const { children } = props;
-  const { locale = 'en' } = await props.params; 
-
-=======
-// Define metadata with a proper metadataBase to fix the warning
 export const metadata = {
   metadataBase: new URL('http://localhost:3000'),
   title: 'EduSocial',
   description: 'Connect with students, share knowledge, and grow together.'
 };
 
-export default async function RootLayout({ children, params }) {
-  // Properly handle the locale parameter
-  const locale = params.locale || 'en';
->>>>>>> fe8a1cda
+export default async function RootLayout(props) {
+  const { children } = props;
+  const { locale = 'en' } = await props.params; 
   const messages = await getMessages(locale);
   
   return (
